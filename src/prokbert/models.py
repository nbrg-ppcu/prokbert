# coding=utf-8
import warnings
import logging
from typing import Optional, Tuple, Union
import os
import torch
import torch.nn as nn
import torch.nn.functional as F
from torch.nn.parameter import Parameter
from transformers import MegatronBertConfig, MegatronBertModel, MegatronBertForMaskedLM, MegatronBertPreTrainedModel, PreTrainedModel
from transformers.modeling_outputs import SequenceClassifierOutput
from transformers.utils.hub import cached_file

#from prokbert.training_utils import compute_metrics_eval_prediction


def l2_norm(input, axis=1, epsilon=1e-12):
    norm = torch.norm(input, 2, axis, True)
    norm = torch.clamp(norm, min=epsilon)  # Avoid zero division
    output = torch.div(input, norm)
    return output

def initialize_linear_kaiming(layer: nn.Linear):
    if isinstance(layer, nn.Linear):
        nn.init.kaiming_uniform_(layer.weight, nonlinearity='linear')
        if layer.bias is not None:
            nn.init.zeros_(layer.bias)

class BertForBinaryClassificationWithPooling(nn.Module):
    """
    ProkBERT model for binary classification with custom pooling.

    This model extends a pre-trained `MegatronBertModel` by adding a weighting layer
    to compute a weighted sum over the sequence outputs, followed by a classifier.

    Attributes:
        base_model (MegatronBertModel): The base BERT model.
        weighting_layer (nn.Linear): Linear layer to compute weights for each token.
        dropout (nn.Dropout): Dropout layer.
        classifier (nn.Linear): Linear layer for classification.
    """    
    def __init__(self, base_model: MegatronBertModel):
        """
        Initialize the BertForBinaryClassificationWithPooling model.

        Args:
            base_model (MegatronBertModel): A pre-trained `MegatronBertModel` instance.
        """
                        
        super(BertForBinaryClassificationWithPooling, self).__init__()
        self.base_model = base_model
        self.base_model_config_dict = base_model.config.to_dict()
        self.hidden_size = self.base_model_config_dict['hidden_size']
        self.dropout_rate = self.base_model_config_dict['hidden_dropout_prob']

        self.weighting_layer = nn.Linear(self.hidden_size, 1)
        self.dropout = nn.Dropout(self.dropout_rate)
        self.classifier = nn.Linear(self.hidden_size, 2)

    def forward(self, input_ids, attention_mask=None, labels=None, output_hidden_states=False, output_pooled_output=False):
        # Modified call to base model to include output_hidden_states
        outputs = self.base_model(input_ids, attention_mask=attention_mask, output_hidden_states=output_hidden_states)
        sequence_output = outputs[0]
        
        # Compute weights for each position in the sequence
        weights = self.weighting_layer(sequence_output)
        weights = torch.nn.functional.softmax(weights, dim=1)
        
        # Compute weighted sum
        pooled_output = torch.sum(weights * sequence_output, dim=1)
        
        # Classification head
        pooled_output = self.dropout(pooled_output)
        logits = self.classifier(pooled_output)
        
        # Prepare the output as a dictionary
        output = {"logits": logits}
        
        # Include hidden states in output if requested
        if output_hidden_states:
            output["hidden_states"] = outputs.hidden_states
        if output_pooled_output:
            output["pooled_output"] = pooled_output
        
        # If labels are provided, compute the loss
        if labels is not None:
            loss_fct = torch.nn.CrossEntropyLoss()
            loss = loss_fct(logits.view(-1, 2), labels.view(-1))
            output["loss"] = loss

        return output

    def save_pretrained(self, save_directory):
        """
        Save the model weights and configuration in a directory.

        Args:
            save_directory (str): Directory where the model and configuration can be saved.
        """
        print('The save pretrained is called!')
        if not os.path.exists(save_directory):
            os.makedirs(save_directory)
        
        model_path = os.path.join(save_directory, "pytorch_model.bin")
        torch.save(self.state_dict(), model_path)
        print(f'The save directory is: {save_directory}')        
        self.base_model.config.save_pretrained(save_directory)

    @classmethod
    def from_pretrained(cls, pretrained_model_name_or_path, *model_args, **kwargs):
        """
        Load the model weights and configuration from a local directory or Hugging Face Hub.

        Args:
            pretrained_model_name_or_path (str): Directory path where the model and configuration were saved, or name of the model in Hugging Face Hub.

        Returns:
            model: Instance of BertForBinaryClassificationWithPooling.
        """
        # Determine if the path is local or from Hugging Face Hub
        if os.path.exists(pretrained_model_name_or_path):
            # Path is local
            if 'config' in kwargs:
                print('Config is in the parameters')
                config = kwargs['config']
                  
            else:                
                config = MegatronBertConfig.from_pretrained(pretrained_model_name_or_path, **kwargs)
            base_model = MegatronBertModel(config=config)
            model = cls(base_model=base_model)
            model_path = os.path.join(pretrained_model_name_or_path, "pytorch_model.bin")
            model.load_state_dict(torch.load(model_path, map_location=torch.device('cpu'), weights_only=True))
        else:
            # Path is from Hugging Face Hub
            config = kwargs.pop('config', None)
            if config is None:
                config = MegatronBertConfig.from_pretrained(pretrained_model_name_or_path, **kwargs)

            base_model = MegatronBertModel(config=config)
            model = cls(base_model=base_model)
            model_file = cached_file(pretrained_model_name_or_path, "pytorch_model.bin")
            model.load_state_dict(torch.load(model_file, map_location=torch.device('cpu'), weights_only=True))

        return model



class ProkBertConfig(MegatronBertConfig):
    model_type = "prokbert"

    def __init__(
        self,
        kmer: int = 6,
        shift: int = 1,
        num_class_labels: int = 2,
        classification_dropout_rate: float = 0.1,
        **kwargs,
    ):
        super().__init__(**kwargs)
        self.kmer = kmer
        self.shift = shift
        self.num_class_labels = num_class_labels
        self.classification_dropout_rate = classification_dropout_rate

class ProkBertConfigCurr(ProkBertConfig):
    model_type = "prokbert"

    def __init__(
        self,
<<<<<<< HEAD
        curricular_face_m = 0.5,
        curricular_face_s=64.,
        curricular_num_labels = 2,
=======
        bert_base_model = "neuralbioinfo/prokbert-mini",
        curricular_face_m = 0.5,
        curricular_face_s=64.,
        curricular_num_labels = 2,
        classification_dropout_rate = 0.0, 
>>>>>>> 01c5e817
        **kwargs,
    ):
        super().__init__( **kwargs)
        self.curricular_num_labels = curricular_num_labels
        self.curricular_face_m = curricular_face_m
        self.curricular_face_s = curricular_face_s
<<<<<<< HEAD
=======
        self.classification_dropout_rate = classification_dropout_rate
        self.bert_base_model = bert_base_model
>>>>>>> 01c5e817

class ProkBertClassificationConfig(ProkBertConfig):
    model_type = "prokbert"
    def __init__(
        self,
        num_labels: int = 2,
        classification_dropout_rate: float = 0.1,
        **kwargs,
    ):
        super().__init__(**kwargs)
        # Ide jön majd némi extra lépés, egyelőre csak próbálkozunk a sima configgal. 
        self.num_labels = num_labels
        self.classification_dropout_rate = classification_dropout_rate

class ProkBertPreTrainedModel(PreTrainedModel):
    """
    An abstract class to handle weights initialization and a simple interface for downloading and loading pretrained
    models.
    """

    config_class = ProkBertConfig
    base_model_prefix = "bert"
    supports_gradient_checkpointing = True

    def _init_weights(self, module):
        """Initialize the weights"""
        if isinstance(module, (nn.Linear, nn.Embedding)):
            # Slightly different from the TF version which uses truncated_normal for initialization
            # cf https://github.com/pytorch/pytorch/pull/5617
            module.weight.data.normal_(mean=0.0, std=self.config.initializer_range)
        elif isinstance(module, nn.LayerNorm):
            module.bias.data.zero_()
            module.weight.data.fill_(1.0)
        if isinstance(module, nn.Linear) and module.bias is not None:
            module.bias.data.zero_()




class ProkBertModel(MegatronBertModel):
    config_class = ProkBertConfig

    def __init__(self, config: ProkBertConfig, **kwargs):
        if not isinstance(config, ProkBertConfig):
            raise ValueError(f"Expected `ProkBertConfig`, got {config.__class__.__module__}.{config.__class__.__name__}")

        super().__init__(config, **kwargs)
        self.config = config
        # One should check if it is a prper prokbert config, if not crafting one.


class ProkBertForMaskedLM(MegatronBertForMaskedLM):
    config_class = ProkBertConfig

    def __init__(self, config: ProkBertConfig, **kwargs):
        if not isinstance(config, ProkBertConfig):
            raise ValueError(f"Expected `ProkBertConfig`, got {config.__class__.__module__}.{config.__class__.__name__}")

        super().__init__(config, **kwargs)
        self.config = config
        # One should check if it is a prper prokbert config, if not crafting one.


class ProkBertForSequenceClassification(ProkBertPreTrainedModel):
    config_class = ProkBertConfig
    base_model_prefix = "bert"

    def __init__(self, config):

        super().__init__(config)
        self.config = config
        self.bert = ProkBertModel(config)                
        self.weighting_layer = nn.Linear(self.config.hidden_size, 1)
        self.dropout = nn.Dropout(self.config.classification_dropout_rate)
        self.classifier = nn.Linear(self.config.hidden_size, self.config.num_class_labels)
        self.loss_fct = torch.nn.CrossEntropyLoss()
        
        self.post_init()

    def forward(
            self,
            input_ids: Optional[torch.LongTensor] = None,
            attention_mask: Optional[torch.FloatTensor] = None,
            token_type_ids: Optional[torch.LongTensor] = None,
            position_ids: Optional[torch.LongTensor] = None,
            head_mask: Optional[torch.FloatTensor] = None,
            inputs_embeds: Optional[torch.FloatTensor] = None,
            labels: Optional[torch.LongTensor] = None,
            output_attentions: Optional[bool] = None,
            output_hidden_states: Optional[bool] = None,
            return_dict: Optional[bool] = None,
        ) -> Union[Tuple, SequenceClassifierOutput]:
            r"""
            labels (`torch.LongTensor` of shape `(batch_size,)`, *optional*):
                Labels for computing the sequence classification/regression loss. Indices should be in `[0, ...,
                config.num_labels - 1]`. If `config.num_class_labels == 1` a regression loss is computed (Mean-Square loss), If
                `config.num_class_labels > 1` a classification loss is computed (Cross-Entropy).
            """
            return_dict = return_dict if return_dict is not None else self.config.use_return_dict

            outputs = self.bert(
                input_ids,
                attention_mask=attention_mask,
                token_type_ids=token_type_ids,
                position_ids=position_ids,
                head_mask=head_mask,
                inputs_embeds=inputs_embeds,
                output_attentions=output_attentions,
                output_hidden_states=output_hidden_states,
                return_dict=return_dict,
            )
            sequence_output = outputs[0]
            
            # Compute weights for each position in the sequence
            weights = self.weighting_layer(sequence_output)
            weights = torch.nn.functional.softmax(weights, dim=1)            
            # Compute weighted sum
            pooled_output = torch.sum(weights * sequence_output, dim=1)            
            # Classification head
            pooled_output = self.dropout(pooled_output)
            logits = self.classifier(pooled_output)
            loss = None
            if labels is not None:
                loss = self.loss_fct(logits.view(-1, self.config.num_class_labels), labels.view(-1))

            classification_output = SequenceClassifierOutput(
                loss=loss,
                logits=logits,
                hidden_states=outputs.hidden_states,
                attentions=outputs.attentions,
            )
            return classification_output


class CurricularFace(nn.Module):
    def __init__(self, in_features, out_features, m=0.5, s=64.):
        super(CurricularFace, self).__init__()
        self.in_features = in_features
        self.out_features = out_features
        self.m = m
        self.s = s
        self.cos_m = math.cos(m)
        self.sin_m = math.sin(m)
        self.threshold = math.cos(math.pi - m)
        self.mm = math.sin(math.pi - m) * m
        self.kernel = Parameter(torch.Tensor(in_features, out_features))
        self.register_buffer('t', torch.zeros(1))
        initialize_linear_kaiming(self.kernel)

    def forward(self, embeddings, label):
        # Normalize embeddings and the classifier kernel
        embeddings = l2_norm(embeddings, axis=1)
        kernel_norm = l2_norm(self.kernel, axis=0)
        # Compute cosine similarity between embeddings and kernel columns
        cos_theta = torch.mm(embeddings, kernel_norm)
        cos_theta = cos_theta.clamp(-1, 1)  # for numerical stability
        
        # Clone original cosine values (used later for analysis if needed)
        with torch.no_grad():
            origin_cos = cos_theta.clone()
        
        # Get the cosine values corresponding to the ground-truth classes
        target_logit = cos_theta[torch.arange(0, embeddings.size(0)), label].view(-1, 1)
        sin_theta = torch.sqrt(1.0 - torch.pow(target_logit, 2))
        cos_theta_m = target_logit * self.cos_m - sin_theta * self.sin_m  # cos(target + margin)
        
        # Create a mask for positions where the cosine similarity exceeds the modified value
        mask = (cos_theta > cos_theta_m) #.to(dtype=torch.uint8)
        
        # Apply the margin condition: for values greater than threshold, use cosine with margin;
        # otherwise subtract a fixed term.
        final_target_logit = torch.where(target_logit > self.threshold, 
                                         cos_theta_m, 
                                         target_logit - self.mm)
        
        # Update the buffer 't' (used to control the weight of hard examples)
        with torch.no_grad():
            self.t = target_logit.mean() * 0.01 + (1 - 0.01) * self.t
        
        # For the positions in the mask, re-scale the logits
        try:
            hard_example = cos_theta[mask]
        except Exception as e:
            print("Label max")
            print(torch.max(label))
            print("Shapes:")
            print(embeddings.shape)
            print(label.shape)
            hard_example = cos_theta[mask]
            
        cos_theta[mask] = hard_example * (self.t + hard_example)
        
        # Replace the logits of the target classes with the modified target logit
        final_target_logit = final_target_logit.to(cos_theta.dtype)
        cos_theta.scatter_(1, label.view(-1, 1).long(), final_target_logit)
        output = cos_theta * self.s
        return output, origin_cos * self.s

class ProkBertForCurricularClassification(ProkBertPreTrainedModel):
    config_class = ProkBertConfigCurr
    base_model_prefix = "bert"

    def __init__(self, config):
        super().__init__(config)
        self.config = config
        self.bert = ProkBertModel(config)
        
        # A weighting layer for pooling the sequence output
        self.weighting_layer = nn.Linear(self.config.hidden_size, 1)
        self.dropout = nn.Dropout(self.config.classification_dropout_rate)
        
        # Replace the simple classifier with the CurricularFace head.
        # Defaults m=0.5 and s=64 are used, but these can be adjusted if needed.
        self.curricular_face = CurricularFace(self.config.hidden_size, 
                                              self.config.curricular_num_labels,
                                              m=self.config.curricular_face_m,
                                              s=self.config.curricular_face_s)
        

        self.loss_fct = torch.nn.CrossEntropyLoss()
        self.post_init()

    def forward(
        self,
        input_ids: Optional[torch.LongTensor] = None,
        attention_mask: Optional[torch.FloatTensor] = None,
        token_type_ids: Optional[torch.LongTensor] = None,
        position_ids: Optional[torch.LongTensor] = None,
        head_mask: Optional[torch.FloatTensor] = None,
        inputs_embeds: Optional[torch.FloatTensor] = None,
        labels: Optional[torch.LongTensor] = None,
        output_attentions: Optional[bool] = None,
        output_hidden_states: Optional[bool] = None,
        return_dict: Optional[bool] = None,
    ) -> Union[Tuple, SequenceClassifierOutput]:
        return_dict = return_dict if return_dict is not None else self.config.use_return_dict

        # Get the outputs from the base ProkBert model
        outputs = self.bert(
            input_ids,
            attention_mask=attention_mask,
            token_type_ids=token_type_ids,
            position_ids=position_ids,
            head_mask=head_mask,
            inputs_embeds=inputs_embeds,
            output_attentions=output_attentions,
            output_hidden_states=output_hidden_states,
            return_dict=return_dict,
        )
        sequence_output = outputs[0]  # (batch_size, seq_length, hidden_size)
        
        # Pool the sequence output using a learned weighting (attention-like)
        weights = self.weighting_layer(sequence_output)  # (batch_size, seq_length, 1)
        weights = torch.nn.functional.softmax(weights, dim=1)
        pooled_output = torch.sum(weights * sequence_output, dim=1)  # (batch_size, hidden_size)
        pooled_output = self.dropout(pooled_output)

        # CurricularFace requires the embeddings and the corresponding labels.
        # Note: During inference (labels is None), we just return l2 norm of bert part of the model
        if labels is None:
            return l2_norm(pooled_output, axis = 1) 
        else:
            logits, origin_cos = self.curricular_face(pooled_output, labels)
        
        loss = None
        if labels is not None:
            loss = self.loss_fct(logits, labels.view(-1))
        
        return SequenceClassifierOutput(
            loss=loss,
            logits=logits,
            hidden_states=outputs.hidden_states,
            attentions=outputs.attentions,
        )<|MERGE_RESOLUTION|>--- conflicted
+++ resolved
@@ -167,28 +167,19 @@
 
     def __init__(
         self,
-<<<<<<< HEAD
-        curricular_face_m = 0.5,
-        curricular_face_s=64.,
-        curricular_num_labels = 2,
-=======
         bert_base_model = "neuralbioinfo/prokbert-mini",
         curricular_face_m = 0.5,
         curricular_face_s=64.,
         curricular_num_labels = 2,
         classification_dropout_rate = 0.0, 
->>>>>>> 01c5e817
         **kwargs,
     ):
         super().__init__( **kwargs)
         self.curricular_num_labels = curricular_num_labels
         self.curricular_face_m = curricular_face_m
         self.curricular_face_s = curricular_face_s
-<<<<<<< HEAD
-=======
         self.classification_dropout_rate = classification_dropout_rate
         self.bert_base_model = bert_base_model
->>>>>>> 01c5e817
 
 class ProkBertClassificationConfig(ProkBertConfig):
     model_type = "prokbert"
