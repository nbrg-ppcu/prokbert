# coding=utf-8
import warnings
import logging
from typing import Optional, Tuple, Union
import os
import torch
import torch.nn as nn
import torch.nn.functional as F
from torch.nn.parameter import Parameter
from transformers import MegatronBertConfig, MegatronBertModel, MegatronBertForMaskedLM, MegatronBertPreTrainedModel, PreTrainedModel, AutoConfig
from transformers.modeling_outputs import SequenceClassifierOutput

import math
from contextlib import nullcontext
from typing import Dict, Optional, Tuple, Union

import torch
import torch.nn.functional as F
from torch import nn
from torch.nn import BCEWithLogitsLoss, CrossEntropyLoss, MSELoss

from transformers.activations import ACT2FN
from transformers.modeling_attn_mask_utils import _prepare_4d_attention_mask
from transformers.modeling_outputs import BaseModelOutput, MaskedLMOutput, SequenceClassifierOutput, TokenClassifierOutput
from transformers.modeling_rope_utils import ROPE_INIT_FUNCTIONS
from transformers.modeling_utils import PreTrainedModel
from transformers.utils import (
    add_code_sample_docstrings,
    add_start_docstrings,
    add_start_docstrings_to_model_forward,
    is_flash_attn_2_available,
    logging,
)
from transformers.utils.import_utils import is_triton_available
#from .prokbert2_config import ProkBertConfig

if is_flash_attn_2_available():
    from flash_attn.flash_attn_interface import flash_attn_varlen_qkvpacked_func
    from flash_attn.layers.rotary import RotaryEmbedding
    from flash_attn.ops.triton.rotary import apply_rotary
else:
    RotaryEmbedding = object

logger = logging.get_logger(__name__)

from flash_attn.flash_attn_interface import flash_attn_varlen_qkvpacked_func
from flash_attn.layers.rotary import RotaryEmbedding
from flash_attn.ops.triton.rotary import apply_rotary


from typing import Literal
from transformers.configuration_utils import PretrainedConfig




VOCAB_FILES_NAMES = {"vocab_file": "vocab.txt"}

# Define the mapping for pretrained vocabulary files
PRETRAINED_VOCAB_FILES_MAP = {
    "vocab_file": {
        "lca-mini-k6s1": "lca-base-dna6/vocab.txt",
        "lca-mini-k6s2": "lca-base-dna6/vocab.txt",
        "lca-mini-k1s1": "lca-base-dna1/vocab.txt",
    }
}
def l2_norm(input, axis=1, epsilon=1e-12):
    norm = torch.norm(input, 2, axis, True)
    norm = torch.clamp(norm, min=epsilon)  # Avoid zero division
    output = torch.div(input, norm)
    return output

def initialize_linear_kaiming(layer: nn.Linear):
    if isinstance(layer, nn.Linear):
        nn.init.kaiming_uniform_(layer.weight, nonlinearity='linear')
        if layer.bias is not None:
            nn.init.zeros_(layer.bias)

class ProkBertConfig(PretrainedConfig):
    r"""
    This is the configuration class to store the configuration of a [`ProkBertModel`]. It is used to
    instantiate a ProkBert model according to the specified arguments, defining the model architecture.
    Instantiating a configuration with the defaults will yield a similar configuration to that of a ProkBERT-base.

    Args:
        vocab_size (int, optional, defaults to ):
            Vocabulary size of the ProkBert model.
        hidden_size (int, optional, defaults to ):
            Dimension of the hidden representations.
        intermediate_size (int, optional, defaults to ):
            Dimension of the MLP representations.
        num_hidden_layers (int, optional, defaults to ):
            Number of hidden layers in the Transformer.
        num_attention_heads (int, optional, defaults to ):
            Number of attention heads for each attention layer.
        hidden_activation (str or function, optional, defaults to "gelu"):
            The activation function for intermediate layers.
        max_position_embeddings (int, optional, defaults to 8192):
            Maximum sequence length that this model might ever be used with.
        initializer_range (float, optional, defaults to 0.02):
            Standard deviation of the truncated_normal_initializer.
        initializer_cutoff_factor (float, optional, defaults to 2.0):
            The cutoff factor for weight initialization.
        norm_eps (float, optional, defaults to 1e-05):
            Epsilon for layer normalization.
        norm_bias (bool, optional, defaults to False):
            Whether to use bias in the normalization layers.
        pad_token_id (int, optional, defaults to 50283):
            Padding token id.
        eos_token_id (int, optional, defaults to 50282):
            End-of-sequence token id.
        bos_token_id (int, optional, defaults to 50281):
            Beginning-of-sequence token id.
        cls_token_id (int, optional, defaults to 50281):
            Classification token id.
        sep_token_id (int, optional, defaults to 50282):
            Separation token id.
        global_rope_theta (float, optional, defaults to 160000.0):
            Base period for the global rotary positional embeddings.
        attention_bias (bool, optional, defaults to False):
            Whether to use bias in query, key, value, and output projection layers.
        attention_dropout (float, optional, defaults to 0.0):
            Dropout rate for the attention probabilities.
        global_attn_every_n_layers (int, optional, defaults to 1):
            Set to 1 to use global attention in every layer (i.e. no sliding-window/local attention).
        local_attention (int, optional, defaults to 128):
            Window size for local attention (unused if `global_attn_every_n_layers` is 1).
        local_rope_theta (float, optional, defaults to 10000.0):
            Base period for the local rotary positional embeddings.
        embedding_dropout (float, optional, defaults to 0.0):
            Dropout rate applied to the embeddings.
        mlp_bias (bool, optional, defaults to False):
            Whether to use bias in the MLP layers.
        mlp_dropout (float, optional, defaults to 0.0):
            Dropout rate in the MLP layers.
        decoder_bias (bool, optional, defaults to True):
            Whether to use bias in the decoder layers.
        classifier_pooling (str, optional, defaults to "cls"):
            Pooling method for the classifier head, either "cls" or "mean".
        classifier_dropout (float, optional, defaults to 0.0):
            Dropout rate for the classifier head.
        classifier_bias (bool, optional, defaults to False):
            Whether to use bias in the classifier head.
        classifier_activation (str, optional, defaults to "gelu"):
            Activation function for the classifier head.
        deterministic_flash_attn (bool, optional, defaults to False):
            Whether to use deterministic flash attention.
        sparse_prediction (bool, optional, defaults to False):
            Whether to use sparse prediction for masked language modeling.
        sparse_pred_ignore_index (int, optional, defaults to -100):
            Index to ignore for sparse prediction.
        reference_compile (bool, optional):
            Whether to compile model layers for performance (if supported).
        repad_logits_with_grad (bool, optional, defaults to False):
            If True, logits are repadded with gradient tracking.
    """

    model_type = "prokbert"
    keys_to_ignore_at_inference = ["past_key_values"]

    def __init__(
        self,
        vocab_size: int = 4608,
        hidden_size: int = 384,
        intermediate_size: int = 1152,
        num_hidden_layers: int = 6,
        num_attention_heads: int = 6,
        hidden_activation: str = "gelu",
        max_position_embeddings: int = 16384,
        initializer_range: float = 0.02,
        initializer_cutoff_factor: float = 2.0,
        norm_eps: float = 1e-5,
        norm_bias: bool = False,
        pad_token_id: int = 0,
        eos_token_id: int = 3,
        bos_token_id: int = 2,
        cls_token_id: int = 2,
        sep_token_id: int = 3,
        global_rope_theta: float = 160000.0,
        attention_bias: bool = False,
        attention_dropout: float = 0.0,
        global_attn_every_n_layers: int = 1,  # Use global attention in every layer.
        local_attention: int = 256,
        local_rope_theta: float = 10000.0,
        embedding_dropout: float = 0.0,
        mlp_bias: bool = False,
        mlp_dropout: float = 0.0,
        decoder_bias: bool = True,
        classifier_pooling: Literal["cls", "mean"] = "cls",
        classifier_dropout: float = 0.0,
        classifier_bias: bool = False,
        classifier_activation: str = "gelu",
        deterministic_flash_attn: bool = False,
        sparse_prediction: bool = False,
        sparse_pred_ignore_index: int = -100,
        reference_compile: bool = None,
        repad_logits_with_grad: bool = False,
        **kwargs,
    ):
        super().__init__(
            pad_token_id=pad_token_id,
            bos_token_id=bos_token_id,
            eos_token_id=eos_token_id,
            cls_token_id=cls_token_id,
            sep_token_id=sep_token_id,
            **kwargs,
        )
        self.vocab_size = vocab_size
        self.max_position_embeddings = max_position_embeddings
        self.hidden_size = hidden_size
        self.intermediate_size = intermediate_size
        self.num_hidden_layers = num_hidden_layers
        self.num_attention_heads = num_attention_heads
        self.initializer_range = initializer_range
        self.initializer_cutoff_factor = initializer_cutoff_factor
        self.norm_eps = norm_eps
        self.norm_bias = norm_bias
        self.global_rope_theta = global_rope_theta
        self.attention_bias = attention_bias
        self.attention_dropout = attention_dropout
        self.hidden_activation = hidden_activation
        self.global_attn_every_n_layers = global_attn_every_n_layers
        self.local_attention = local_attention
        self.local_rope_theta = local_rope_theta
        self.embedding_dropout = embedding_dropout
        self.mlp_bias = mlp_bias
        self.mlp_dropout = mlp_dropout
        self.decoder_bias = decoder_bias
        self.classifier_pooling = classifier_pooling
        self.classifier_dropout = classifier_dropout
        self.classifier_bias = classifier_bias
        self.classifier_activation = classifier_activation
        self.deterministic_flash_attn = deterministic_flash_attn
        self.sparse_prediction = sparse_prediction
        self.sparse_pred_ignore_index = sparse_pred_ignore_index
        self.reference_compile = reference_compile
        self.repad_logits_with_grad = repad_logits_with_grad

        if self.classifier_pooling not in ["cls", "mean"]:
            raise ValueError(
                f'Invalid value for `classifier_pooling`, should be either "cls" or "mean", but is {self.classifier_pooling}.'
            )

class ProkBertConfigCurr(ProkBertConfig):
    model_type = "prokbert"

    def __init__(
        self,
        bert_base_model = "neuralbioinfo/prokbert-mini",
        curricular_face_m = 0.5,
        curricular_face_s=64.,
        curricular_num_labels = 2,
        classification_dropout_rate = 0.0, 
        **kwargs,
    ):
        super().__init__( **kwargs)
        self.curricular_num_labels = curricular_num_labels
        self.curricular_face_m = curricular_face_m
        self.curricular_face_s = curricular_face_s
        self.classification_dropout_rate = classification_dropout_rate
        self.bert_base_model = bert_base_model

_CHECKPOINT_FOR_DOC = "example/prokbert-base"
_CONFIG_FOR_DOC = "ProkBertConfig"

PROK_BERT_START_DOCSTRING = r"""
    This model inherits from [`PreTrainedModel`]. Check the superclass documentation for the generic methods
    the library implements for all its models (such as downloading or saving, resizing the input embeddings, pruning heads, etc.)

    This model is also a PyTorch [torch.nn.Module](https://pytorch.org/docs/stable/nn.html#torch.nn.Module) subclass.
    Use it as a regular PyTorch module and refer to the PyTorch documentation for general usage and behavior.

    Parameters:
        config ([`ProkBertConfig`]):
            Model configuration class with all the parameters of the model.
            Initializing with a config file does not load the model weights; see [`PreTrainedModel.from_pretrained`] for weight loading.
"""
#from prokbert2_config import *


def rotate_half(x):
    """Rotates half the hidden dims of the input."""
    x1 = x[..., : x.shape[-1] // 2]
    x2 = x[..., x.shape[-1] // 2 :]
    return torch.cat((-x2, x1), dim=-1)


def apply_rotary_pos_emb(q, k, cos, sin, position_ids=None, unsqueeze_dim=1):
    """Applies Rotary Position Embedding to the query and key tensors.

    Args:
        q (torch.Tensor): The query tensor.
        k (torch.Tensor): The key tensor.
        cos (torch.Tensor): The cosine part of the rotary embedding.
        sin (torch.Tensor): The sine part of the rotary embedding.
        position_ids (torch.Tensor, optional): Deprecated and unused.
        unsqueeze_dim (int, optional): The dimension along which to unsqueeze cos and sin.
    Returns:
        tuple(torch.Tensor): The rotated query and key tensors.
    """
    cos = cos.unsqueeze(unsqueeze_dim)
    sin = sin.unsqueeze(unsqueeze_dim)
    q_embed = (q * cos) + (rotate_half(q) * sin)
    k_embed = (k * cos) + (rotate_half(k) * sin)
    return q_embed, k_embed


def eager_attention_forward(
    module: "ProkBertAttention",
    qkv: torch.Tensor,
    attention_mask: torch.Tensor,
    sliding_window_mask: torch.Tensor,
    position_ids: Optional[torch.LongTensor],
    local_attention: Tuple[int, int],
    bs: int,
    dim: int,
    output_attentions: Optional[bool] = False,
    **_kwargs,
) -> Union[Tuple[torch.Tensor, torch.Tensor], Tuple[torch.Tensor]]:
    # qkv: [batch_size, seqlen, 3, nheads, headdim]
    cos, sin = module.rotary_emb(qkv, position_ids=position_ids)
    query, key, value = qkv.transpose(3, 1).unbind(dim=2)
    # Apply rotary positional embedding to query and key.
    query, key = apply_rotary_pos_emb(query, key, cos, sin)

    scale = module.head_dim ** -0.5
    attn_weights = torch.matmul(query, key.transpose(2, 3)) * scale

    if local_attention != (-1, -1):
        attention_mask = sliding_window_mask

    attn_weights = attn_weights + attention_mask

    # Upcast attention to fp32 for stability.
    attn_weights = nn.functional.softmax(attn_weights, dim=-1, dtype=torch.float32).to(query.dtype)
    attn_weights = nn.functional.dropout(attn_weights, p=module.attention_dropout, training=module.training)
    attn_output = torch.matmul(attn_weights, value)
    attn_output = attn_output.transpose(1, 2).contiguous()
    attn_output = attn_output.view(bs, -1, dim)
    if output_attentions:
        return (attn_output, attn_weights)
    return (attn_output,)


def flash_attention_forward(
    module: "ProkBertAttention",
    qkv: torch.Tensor,
    rotary_emb: "ProkBertUnpaddedRotaryEmbedding",
    cu_seqlens: torch.Tensor,
    max_seqlen: int,
    local_attention: Tuple[int, int],
    bs: int,
    dim: int,
    target_dtype: torch.dtype = torch.bfloat16,
    **_kwargs,
) -> Tuple[torch.Tensor]:
    # qkv: (total_seqlen, 3, nheads, headdim)
    qkv = rotary_emb(qkv, cu_seqlens=cu_seqlens, max_seqlen=max_seqlen)
    convert_dtype = qkv.dtype not in (torch.float16, torch.bfloat16)
    if convert_dtype:
        orig_dtype = qkv.dtype
        qkv = qkv.to(target_dtype)
        attn = flash_attn_varlen_qkvpacked_func(
            qkv,
            cu_seqlens=cu_seqlens,
            max_seqlen=max_seqlen,
            dropout_p=module.attention_dropout if module.training else 0.0,
            deterministic=module.deterministic_flash_attn,
            window_size=local_attention,
        )
        attn = attn.to(orig_dtype)
    else:
        attn = flash_attn_varlen_qkvpacked_func(
            qkv,
            cu_seqlens=cu_seqlens,
            max_seqlen=max_seqlen,
            dropout_p=module.attention_dropout if module.training else 0.0,
            deterministic=module.deterministic_flash_attn,
            window_size=local_attention,
        )
    return (attn.view(bs, dim),)


def sdpa_attention_forward(
    module: "ProkBertAttention",
    qkv: torch.Tensor,
    attention_mask: torch.Tensor,
    sliding_window_mask: torch.Tensor,
    position_ids: Optional[torch.LongTensor],
    local_attention: Tuple[int, int],
    bs: int,
    dim: int,
    **_kwargs,
) -> Tuple[torch.Tensor]:
    # qkv: [batch_size, seqlen, 3, nheads, headdim]
    cos, sin = module.rotary_emb(qkv, position_ids=position_ids)
    query, key, value = qkv.transpose(3, 1).unbind(dim=2)
    query, key = apply_rotary_pos_emb(query, key, cos, sin)

    if local_attention != (-1, -1):
        attention_mask = sliding_window_mask

    attn_output = (
        F.scaled_dot_product_attention(
            query,
            key,
            value,
            dropout_p=module.attention_dropout if module.training else 0.0,
            attn_mask=attention_mask,
        )
        .transpose(1, 2)
        .contiguous()
    )
    attn_output = attn_output.view(bs, -1, dim)
    return (attn_output,)


PROK_BERT_ATTENTION_FUNCTION = {
    "flash_attention_2": flash_attention_forward,
    "eager": eager_attention_forward,
    "sdpa": sdpa_attention_forward,
}


def _unpad_prokbert_input(
    inputs: torch.Tensor,
    attention_mask: torch.Tensor,
    position_ids: Optional[torch.Tensor] = None,
    labels: Optional[torch.Tensor] = None,
) -> Tuple[torch.Tensor, torch.Tensor, torch.Tensor, int, Optional[torch.Tensor], Optional[torch.Tensor]]:
    """
    Remove padding from input sequences.

    Args:
        inputs: (batch, seqlen, ...) or (batch, seqlen)
        attention_mask: (batch, seqlen), where 1 means valid and 0 means padding.
        position_ids: (batch, seqlen), optional position ids.
        labels: (batch, seqlen), optional labels.

    Returns:
        unpadded_inputs: Tensor of shape (total_nnz, ...) containing only valid tokens.
        indices: Tensor of indices corresponding to valid tokens.
        cu_seqlens: Cumulative sequence lengths of the unpadded tokens (shape: batch + 1).
        max_seqlen_in_batch: Maximum sequence length among all sequences (excluding padding).
        unpadded_position_ids: (total_nnz,) or None.
        unpadded_labels: (total_nnz,) or None.
    """
    seqlens_in_batch = attention_mask.sum(dim=-1, dtype=torch.int32)
    indices = torch.nonzero(attention_mask.flatten(), as_tuple=False).flatten()
    max_seqlen_in_batch = int(seqlens_in_batch.max().item())
    cu_seqlens = torch.nn.functional.pad(torch.cumsum(seqlens_in_batch, dim=0, dtype=torch.int32), (1, 0))

    if inputs.dim() == 2:
        unpadded_inputs = inputs.flatten()[indices]
    else:
        batch, seqlen, *rest = inputs.shape
        shape = batch * seqlen
        unpadded_inputs = inputs.view(shape, *rest)[indices]

    unpadded_position_ids = position_ids.flatten()[indices] if position_ids is not None else None
    unpadded_labels = labels.flatten()[indices] if labels is not None else None

    return unpadded_inputs, indices, cu_seqlens, max_seqlen_in_batch, unpadded_position_ids, unpadded_labels


def _pad_prokbert_output(
    inputs: torch.Tensor,
    indices: torch.Tensor,
    batch: int,
    seqlen: int,
) -> torch.Tensor:
    """
    Add padding back to the output tensor.

    Args:
        inputs: Tensor of shape (total_nnz, ...) containing outputs for only valid tokens.
        indices: Tensor of indices indicating positions of valid tokens.
        batch: Batch size.
        seqlen: Maximum sequence length (including padding).

    Returns:
        Tensor of shape (batch, seqlen, ...) with outputs in their original padded positions.
    """
    if inputs.dim() == 1:
        output = torch.zeros(batch * seqlen, dtype=inputs.dtype, device=inputs.device)
        output[indices] = inputs
        padded_inputs = output.view(batch, seqlen)
    else:
        _, *rest = inputs.shape
        output = torch.zeros(batch * seqlen, *rest, dtype=inputs.dtype, device=inputs.device)
        output[indices] = inputs
        padded_inputs = output.view(batch, seqlen, *rest)
    return padded_inputs



class ApplyRotaryEmbUnpad(torch.autograd.Function):
    @staticmethod
    def forward(
        ctx,
        qkv,
        cos,
        sin,
        cu_seqlens: Optional[torch.Tensor] = None,
        max_seqlen: Optional[int] = None,
    ):
        # qkv: (total_nnz, 3, nheads, headdim)
        qkv = qkv.contiguous()
        total_nnz, _three, _nheads, headdim = qkv.shape
        # Combine the (3, nheads) dimensions for the first two channels to create a (total_nnz, 2*nheads, headdim) tensor.
        qk = qkv[:, :2].view(total_nnz, -1, headdim)
        apply_rotary(
            qk,
            cos,
            sin,
            seqlen_offsets=0,
            cu_seqlens=cu_seqlens,
            max_seqlen=max_seqlen,
            interleaved=False,
            inplace=True,
        )

        ctx.save_for_backward(cos, sin, cu_seqlens)
        ctx.max_seqlen = max_seqlen
        return qkv

    @staticmethod
    def backward(ctx, do):
        cos, sin, cu_seqlens = ctx.saved_tensors
        do = do.contiguous()
        total_nnz, _three, _nheads, headdim = do.shape
        dqk = do[:, :2].view(total_nnz, -1, headdim)
        apply_rotary(
            dqk,
            cos,
            sin,
            seqlen_offsets=0,
            cu_seqlens=cu_seqlens,
            max_seqlen=ctx.max_seqlen,
            interleaved=False,
            inplace=True,
            conjugate=True,
        )
        return do, None, None, None, None, None, None


def apply_rotary_unpadded(
    qkv,
    cos,
    sin,
    cu_seqlens: Optional[torch.Tensor] = None,
    max_seqlen: Optional[int] = None,
):
    """
    Apply rotary embeddings to an unpadded (packed) QKV tensor.

    Args:
        qkv: Tensor of shape (total_nnz, 3, nheads, headdim) for packed QKV.
        cos, sin: Precomputed cosine and sine caches.
        cu_seqlens: Cumulative sequence lengths (batch + 1,).
        max_seqlen: Maximum sequence length in the batch.
    Returns:
        Tensor with rotary embeddings applied.
    """
    return ApplyRotaryEmbUnpad.apply(qkv, cos, sin, cu_seqlens, max_seqlen)


class ProkBertUnpaddedRotaryEmbedding(RotaryEmbedding):
    """
    Rotary embeddings for unpadded (packed) sequences used in ProkBERT.
    """

    def __init__(
        self,
        dim: int,
        base: float = 16000.0,
        max_seqlen: Optional[int] = None,
        device: Optional[torch.device] = None,
        dtype: Optional[torch.dtype] = None,
    ):
        """
        Args:
            dim: Dimension of each head.
            base: Base for the rotary frequency computation.
            max_seqlen: Maximum sequence length to precompute the cosine and sine cache.
            device: Device on which to create the cache.
            dtype: Data type for the cache.
        """
        #super().__init__(dim=dim, base=base, pos_idx_in_fp32=True, device=device, interleaved=False)
        super().__init__(dim=dim, base=base, device=device, interleaved=False)

        self.max_seqlen = max_seqlen

        if max_seqlen is not None and device is not None and dtype is not None:
            self._update_cos_sin_cache(max_seqlen, device=device, dtype=dtype)

    def forward(
        self,
        qkv: torch.Tensor,
        cu_seqlens: torch.Tensor,
        max_seqlen: Optional[int] = None,
    ) -> Union[torch.Tensor, Tuple[torch.Tensor, torch.Tensor]]:
        """
        Apply rotary embeddings *inplace* to a packed QKV tensor.

        Args:
            qkv: Tensor of shape (total_nnz, 3, nheads, headdim).
            cu_seqlens: Cumulative sequence lengths tensor (batch + 1,).
            max_seqlen: Maximum sequence length in the current batch.
        Returns:
            Tensor with rotary embeddings applied.
        """
        if max_seqlen is not None:
            self._update_cos_sin_cache(max_seqlen, device=qkv.device, dtype=qkv.dtype)

        qkv = apply_rotary_unpadded(
            qkv,
            self._cos_cached,
            self._sin_cached,
            cu_seqlens=cu_seqlens,
            max_seqlen=max_seqlen,
        )
        return qkv

    def extra_repr(self) -> str:
        return f"dim={self.dim}, base={self.base}, scale_base={self.scale_base}"


class ProkBertEmbeddings(nn.Module):
    """
    Construct the embeddings from token embeddings, layer normalization, and dropout.
    """

    def __init__(self, config: ProkBertConfig):
        super().__init__()
        self.config = config
        self.tok_embeddings = nn.Embedding(config.vocab_size, config.hidden_size, padding_idx=config.pad_token_id)
        self.norm = nn.LayerNorm(config.hidden_size, eps=config.norm_eps, bias=config.norm_bias)
        self.drop = nn.Dropout(config.embedding_dropout)

    @torch.compile(dynamic=True)
    def compiled_embeddings(self, input_ids: torch.LongTensor) -> torch.Tensor:
        return self.drop(self.norm(self.tok_embeddings(input_ids)))

    def forward(
        self, input_ids: torch.LongTensor = None, inputs_embeds: Optional[torch.Tensor] = None
    ) -> torch.Tensor:
        """
        Forward pass for the embeddings layer.
        Args:
            input_ids: Tensor of input token ids.
            inputs_embeds: Alternatively, a pre-computed embedding tensor.
        Returns:
            Tensor of embeddings with normalization and dropout applied.
        """
        if inputs_embeds is not None:
            hidden_states = self.drop(self.norm(inputs_embeds))
        else:
            hidden_states = (
                self.compiled_embeddings(input_ids)
                if self.config.reference_compile
                else self.drop(self.norm(self.tok_embeddings(input_ids)))
            )
        return hidden_states




class ProkBertRotaryEmbedding(nn.Module):
    def __init__(self, config: ProkBertConfig, dim: int, base: float, device: Optional[torch.device] = None):
        super().__init__()
        # BC: "rope_type" was originally "type"
        if hasattr(config, "rope_scaling") and config.rope_scaling is not None:
            self.rope_type = config.rope_scaling.get("rope_type", config.rope_scaling.get("type"))
        else:
            self.rope_type = "default"
        self.max_seq_len_cached = config.max_position_embeddings
        self.original_max_seq_len = config.max_position_embeddings

        self.config = config
        self.rope_init_fn = ROPE_INIT_FUNCTIONS[self.rope_type]
        inv_freq, self.attention_scaling = self.rope_init_fn(None, device, dim=dim, base=base)
        self.register_buffer("inv_freq", inv_freq, persistent=False)
        self.original_inv_freq = self.inv_freq

    def _dynamic_frequency_update(self, position_ids, device):
        """
        Dynamic RoPE layers should recompute `inv_freq` in the following situations:
        1 - Growing beyond the cached sequence length (allow scaling)
        2 - The current sequence length is in the original scale (avoid losing precision with small sequences)
        """
        seq_len = torch.max(position_ids) + 1
        if seq_len > self.max_seq_len_cached:  # growth
            inv_freq, self.attention_scaling = self.rope_init_fn(self.config, device, seq_len=seq_len)
            self.register_buffer("inv_freq", inv_freq, persistent=False)
            self.max_seq_len_cached = seq_len

        if seq_len < self.original_max_seq_len and self.max_seq_len_cached > self.original_max_seq_len:  # reset
            self.original_inv_freq = self.original_inv_freq.to(device)
            self.register_buffer("inv_freq", self.original_inv_freq, persistent=False)
            self.max_seq_len_cached = self.original_max_seq_len

    @torch.no_grad()
    def forward(self, x, position_ids):
        if "dynamic" in self.rope_type:
            self._dynamic_frequency_update(position_ids, device=x.device)

        # Core RoPE block
        inv_freq_expanded = self.inv_freq[None, :, None].float().expand(position_ids.shape[0], -1, 1)
        position_ids_expanded = position_ids[:, None, :].float()
        # Force float32 (see https://github.com/huggingface/transformers/pull/29285)
        device_type = x.device.type
        device_type = device_type if isinstance(device_type, str) and device_type != "mps" else "cpu"
        with torch.autocast(device_type=device_type, enabled=False):
            freqs = (inv_freq_expanded.float() @ position_ids_expanded.float()).transpose(1, 2)
            emb = torch.cat((freqs, freqs), dim=-1)
            cos = emb.cos()
            sin = emb.sin()

        # Advanced RoPE types (e.g. yarn) apply a post-processing scaling factor
        cos = cos * self.attention_scaling
        sin = sin * self.attention_scaling

        return cos.to(dtype=x.dtype), sin.to(dtype=x.dtype)

class ProkBertMLP(nn.Module):
    """Applies the GLU at the end of each ModernBERT layer.

    Compared to the default BERT architecture, this block replaces :class:`~transformers.model.bert.modeling_bert.BertIntermediate`
    and :class:`~transformers.model.bert.modeling_bert.SelfOutput` with a single module that has similar functionality.
    """

    def __init__(self, config: ProkBertConfig):
        super().__init__()
        self.config = config
        self.Wi = nn.Linear(config.hidden_size, int(config.intermediate_size) * 2, bias=config.mlp_bias)
        self.act = ACT2FN[config.hidden_activation]
        self.drop = nn.Dropout(config.mlp_dropout)
        self.Wo = nn.Linear(config.intermediate_size, config.hidden_size, bias=config.mlp_bias)

    def forward(self, hidden_states: torch.Tensor) -> torch.Tensor:
        input, gate = self.Wi(hidden_states).chunk(2, dim=-1)
        return self.Wo(self.drop(self.act(input) * gate))
    

class ProkBertAttention(nn.Module):
    """Performs multi-headed self attention on a batch of unpadded sequences.

    If Flash Attention 2 is available, this module uses it to improve throughput.
    Otherwise, it falls back on PyTorch's SDPA (or eager) implementation.
    """

    def __init__(self, config: ProkBertConfig, layer_id: Optional[int] = None):
        super().__init__()
        self.config = config
        self.layer_id = layer_id

        if config.hidden_size % config.num_attention_heads != 0:
            raise ValueError(
                f"The hidden size ({config.hidden_size}) is not a multiple of the number of attention heads ({config.num_attention_heads})"
            )

        self.attention_dropout = config.attention_dropout
        self.deterministic_flash_attn = config.deterministic_flash_attn
        self.num_heads = config.num_attention_heads
        self.head_dim = config.hidden_size // config.num_attention_heads
        self.all_head_size = self.head_dim * self.num_heads
        self.Wqkv = nn.Linear(config.hidden_size, 3 * self.all_head_size, bias=config.attention_bias)

        if layer_id % config.global_attn_every_n_layers != 0:
            self.local_attention = (config.local_attention // 2, config.local_attention // 2)
        else:
            self.local_attention = (-1, -1)

        rope_theta = config.global_rope_theta
        max_position_embeddings = config.max_position_embeddings
        if self.local_attention != (-1, -1):
            if config.local_rope_theta is not None:
                rope_theta = config.local_rope_theta
            max_position_embeddings = config.local_attention

        if config._attn_implementation == "flash_attention_2":
            self.rotary_emb = ProkBertUnpaddedRotaryEmbedding(
                dim=self.head_dim, max_seqlen=max_position_embeddings, base=rope_theta
            )
        else:
            self.rotary_emb = ProkBertRotaryEmbedding(config=config, dim=self.head_dim, base=rope_theta)

        self.Wo = nn.Linear(config.hidden_size, config.hidden_size, bias=config.attention_bias)
        self.out_drop = nn.Dropout(config.attention_dropout) if config.attention_dropout > 0.0 else nn.Identity()
        self.pruned_heads = set()

    def forward(
        self,
        hidden_states: torch.Tensor,
        output_attentions: Optional[bool] = False,
        **kwargs,
    ) -> torch.Tensor:
        qkv = self.Wqkv(hidden_states)
        bs = hidden_states.shape[0]
        if self.config._attn_implementation == "flash_attention_2":
            qkv = qkv.view(-1, 3, self.num_heads, self.head_dim)
        else:
            qkv = qkv.view(bs, -1, 3, self.num_heads, self.head_dim)

        attn_outputs = PROK_BERT_ATTENTION_FUNCTION[self.config._attn_implementation](
            self,
            qkv=qkv,
            rotary_emb=self.rotary_emb,
            local_attention=self.local_attention,
            bs=bs,
            dim=self.all_head_size,
            output_attentions=output_attentions,
            **kwargs,
        )
        hidden_states = attn_outputs[0]
        hidden_states = self.out_drop(self.Wo(hidden_states))
        return (hidden_states,) + attn_outputs[1:]
    


class ProkBertEncoderLayer(nn.Module):
    def __init__(self, config: ProkBertConfig, layer_id: Optional[int] = None):
        super().__init__()
        self.config = config
        # For the first layer, use Identity; otherwise, apply LayerNorm.
        if layer_id == 0:
            self.attn_norm = nn.Identity()
        else:
            self.attn_norm = nn.LayerNorm(config.hidden_size, eps=config.norm_eps, bias=config.norm_bias)
        self.attn = ProkBertAttention(config=config, layer_id=layer_id)
        self.mlp_norm = nn.LayerNorm(config.hidden_size, eps=config.norm_eps, bias=config.norm_bias)
        self.mlp = ProkBertMLP(config)  # Assume you have a ProkBertMLP defined similarly.

    @torch.compile(dynamic=True)
    def compiled_mlp(self, hidden_states: torch.Tensor) -> torch.Tensor:
        return self.mlp(self.mlp_norm(hidden_states))

    def forward(
        self,
        hidden_states: torch.Tensor,
        attention_mask: Optional[torch.Tensor] = None,
        sliding_window_mask: Optional[torch.Tensor] = None,
        position_ids: Optional[torch.LongTensor] = None,
        cu_seqlens: Optional[torch.Tensor] = None,
        max_seqlen: Optional[int] = None,
        output_attentions: Optional[bool] = False,
    ) -> torch.Tensor:
        attn_outputs = self.attn(
            self.attn_norm(hidden_states),
            attention_mask=attention_mask,
            sliding_window_mask=sliding_window_mask,
            position_ids=position_ids,
            cu_seqlens=cu_seqlens,
            max_seqlen=max_seqlen,
            output_attentions=output_attentions,
        )
        # Residual connection for attention.
        hidden_states = hidden_states + attn_outputs[0]
        # Apply the MLP block.
        mlp_output = (
            self.compiled_mlp(hidden_states)
            if self.config.reference_compile
            else self.mlp(self.mlp_norm(hidden_states))
        )
        hidden_states = hidden_states + mlp_output

        return (hidden_states,) + attn_outputs[1:]  # Return additional outputs (e.g. attentions) if provided.


PROK_BERT_START_DOCSTRING = r"""
    This model inherits from [`PreTrainedModel`]. Check the superclass documentation for the generic methods
    the library implements for all its models (such as downloading or saving, resizing the input embeddings, pruning heads, etc.)

    This model is also a PyTorch [torch.nn.Module](https://pytorch.org/docs/stable/nn.html#torch.nn.Module) subclass.
    Use it as a regular PyTorch module and refer to the PyTorch documentation for general usage and behavior.

    Parameters:
        config ([`ProkBertConfig`]):
            Model configuration class with all the parameters of the model.
            Initializing with a config file does not load the model weights; see [`PreTrainedModel.from_pretrained`] for weight loading.
"""


@add_start_docstrings(
    "The bare ProkBert Model outputting raw hidden-states without any specific head on top.",
    PROK_BERT_START_DOCSTRING,
)
class ProkBertPreTrainedModel(PreTrainedModel):
    config_class = ProkBertConfig
    base_model_prefix = "model"
    supports_gradient_checkpointing = True
    _no_split_modules = ["ProkBertEmbeddings", "ProkBertEncoderLayer"]
    _supports_flash_attn_2 = True
    _supports_sdpa = True
    _supports_flex_attn = False

    def _init_weights(self, module: nn.Module):
        cutoff_factor = self.config.initializer_cutoff_factor
        if cutoff_factor is None:
            cutoff_factor = 3

        def init_weight(module: nn.Module, std: float):
            nn.init.trunc_normal_(
                module.weight,
                mean=0.0,
                std=std,
                a=-cutoff_factor * std,
                b=cutoff_factor * std,
            )
            if isinstance(module, nn.Linear):
                if module.bias is not None:
                    nn.init.zeros_(module.bias)

        stds = {
            "in": self.config.initializer_range,
            "out": self.config.initializer_range / math.sqrt(2.0 * self.config.num_hidden_layers),
            "embedding": self.config.initializer_range,
            "final_out": self.config.hidden_size ** -0.5,
        }

        if isinstance(module, ProkBertEmbeddings):
            init_weight(module.tok_embeddings, stds["embedding"])
        elif isinstance(module, ProkBertMLP):
            init_weight(module.Wi, stds["in"])
            init_weight(module.Wo, stds["out"])
        elif isinstance(module, ProkBertAttention):
            init_weight(module.Wqkv, stds["in"])
            init_weight(module.Wo, stds["out"])
        elif isinstance(module, ProkBertPredictionHead):
            init_weight(module.dense, stds["out"])
        elif isinstance(module, ProkBertForMaskedLM):
            init_weight(module.decoder, stds["out"])


    @classmethod
    def _autoset_attn_implementation(
        cls,
        config,
        use_flash_attention_2: bool = False,
        torch_dtype: Optional[torch.dtype] = None,
        device_map: Optional[Union[str, Dict[str, int]]] = None,
        check_device_map: bool = True,
    ):
        if config._attn_implementation_internal is None:
            config._attn_implementation_internal = "flash_attention_2"
            try:
                return cls._check_and_enable_flash_attn_2(
                    config,
                    torch_dtype=torch.float16,
                    device_map=device_map,
                    hard_check_only=False,
                    check_device_map=check_device_map,
                )
            except (ValueError, ImportError):
                config._attn_implementation_internal = None
        return super()._autoset_attn_implementation(
            config,
            use_flash_attention_2=use_flash_attention_2,
            torch_dtype=torch.float16,
            device_map=device_map,
            check_device_map=check_device_map,
        )

    def _maybe_set_compile(self):
        if self.config.reference_compile is False:
            return

        if hasattr(self, "hf_device_map") and len(self.hf_device_map) > 1:
            if self.config.reference_compile:
                logger.warning_once(
                    "If `accelerate` split the model across devices, `torch.compile` will not work. Falling back to non-compiled mode."
                )
            self.config.reference_compile = False

        if self.device.type == "mps":
            if self.config.reference_compile:
                logger.warning_once(
                    "Compiling the model with `torch.compile` and using a `torch.mps` device is not supported. Falling back to non-compiled mode."
                )
            self.config.reference_compile = False

        if self.device.type == "cpu":
            if self.config.reference_compile:
                logger.warning_once(
                    "Compiling the model with `torch.compile` and using a `torch.cpu` device is not supported. Falling back to non-compiled mode."
                )
            self.config.reference_compile = False

        if self.config.reference_compile is None:
            self.config.reference_compile = is_triton_available()

    def resize_token_embeddings(self, *args, **kwargs):
        model_embeds = super().resize_token_embeddings(*args, **kwargs)

        if self.config.reference_compile in {True, None}:
            if self.config.reference_compile:
                logger.warning_once(
                    "Resizing token embeddings with `torch.compile` is not supported. Falling back to non-compiled mode."
                )
            self.config.reference_compile = False

        return model_embeds    
    
@add_start_docstrings(
    "The bare ProkBert Model outputting raw hidden-states without any specific head on top.",
    PROK_BERT_START_DOCSTRING,
)
class ProkBertModel(ProkBertPreTrainedModel):
    def __init__(self, config: ProkBertConfig):
        super().__init__(config)
        self.config = config
        self.embeddings = ProkBertEmbeddings(config)
        self.layers = nn.ModuleList(
            [ProkBertEncoderLayer(config, layer_id) for layer_id in range(config.num_hidden_layers)]
        )
        self.final_norm = nn.LayerNorm(config.hidden_size, eps=config.norm_eps, bias=config.norm_bias)
        self.gradient_checkpointing = False
        self.post_init()

    def get_input_embeddings(self):
        return self.embeddings.tok_embeddings

    def set_input_embeddings(self, value):
        self.embeddings.tok_embeddings = value

    #@add_start_docstrings_to_model_forward(PROK_BERT_INPUTS_DOCSTRING)
    @add_code_sample_docstrings(
        checkpoint=_CHECKPOINT_FOR_DOC,
        output_type=BaseModelOutput,
        config_class=_CONFIG_FOR_DOC,
    )
    def forward(
        self,
        input_ids: Optional[torch.LongTensor] = None,
        attention_mask: Optional[torch.Tensor] = None,
        sliding_window_mask: Optional[torch.Tensor] = None,
        position_ids: Optional[torch.LongTensor] = None,
        inputs_embeds: Optional[torch.Tensor] = None,
        indices: Optional[torch.Tensor] = None,
        cu_seqlens: Optional[torch.Tensor] = None,
        max_seqlen: Optional[int] = None,
        batch_size: Optional[int] = None,
        seq_len: Optional[int] = None,
        output_attentions: Optional[bool] = None,
        output_hidden_states: Optional[bool] = None,
        return_dict: Optional[bool] = None,
    ) -> Union[Tuple[torch.Tensor, ...], BaseModelOutput]:
        # Set defaults for outputs
        output_attentions = output_attentions if output_attentions is not None else self.config.output_attentions
        output_hidden_states = (
            output_hidden_states if output_hidden_states is not None else self.config.output_hidden_states
        )
        return_dict = return_dict if return_dict is not None else self.config.use_return_dict

        # Ensure exactly one of input_ids or inputs_embeds is provided.
        if (input_ids is None) ^ (inputs_embeds is not None):
            raise ValueError("You must specify exactly one of input_ids or inputs_embeds")

        all_hidden_states = () if output_hidden_states else None
        all_self_attentions = () if output_attentions else None

        self._maybe_set_compile()

        if input_ids is not None:
            self.warn_if_padding_and_no_attention_mask(input_ids, attention_mask)

        if batch_size is None and seq_len is None:
            if inputs_embeds is not None:
                batch_size, seq_len = inputs_embeds.shape[:2]
            else:
                batch_size, seq_len = input_ids.shape[:2]
        device = input_ids.device if input_ids is not None else inputs_embeds.device

        if attention_mask is None:
            attention_mask = torch.ones((batch_size, seq_len), device=device, dtype=torch.bool)

        repad = False
        if self.config._attn_implementation == "flash_attention_2":
            if indices is None and cu_seqlens is None and max_seqlen is None:
                repad = True
                if inputs_embeds is None:
                    with torch.no_grad():
                        input_ids, indices, cu_seqlens, max_seqlen, *_ = _unpad_prokbert_input(
                            inputs=input_ids, attention_mask=attention_mask
                        )
                else:
                    inputs_embeds, indices, cu_seqlens, max_seqlen, *_ = _unpad_prokbert_input(
                        inputs=inputs_embeds, attention_mask=attention_mask
                    )
        else:
            if position_ids is None:
                position_ids = torch.arange(seq_len, device=device).unsqueeze(0)
            attention_mask, sliding_window_mask = self._update_attention_mask(
                attention_mask, output_attentions=output_attentions
            )

        hidden_states = self.embeddings(input_ids=input_ids, inputs_embeds=inputs_embeds)

        for encoder_layer in self.layers:
            if output_hidden_states:
                all_hidden_states = all_hidden_states + (hidden_states,)
            if self.gradient_checkpointing and self.training:
                layer_outputs = self._gradient_checkpointing_func(
                    encoder_layer.__call__,
                    hidden_states,
                    attention_mask,
                    sliding_window_mask,
                    position_ids,
                    cu_seqlens,
                    max_seqlen,
                    output_attentions,
                )
            else:
                layer_outputs = encoder_layer(
                    hidden_states,
                    attention_mask=attention_mask,
                    sliding_window_mask=sliding_window_mask,
                    position_ids=position_ids,
                    cu_seqlens=cu_seqlens,
                    max_seqlen=max_seqlen,
                    output_attentions=output_attentions,
                )
            hidden_states = layer_outputs[0]
            if output_attentions and len(layer_outputs) > 1:
                all_self_attentions = all_self_attentions + (layer_outputs[1],)

        if output_hidden_states:
            all_hidden_states = all_hidden_states + (hidden_states,)

        hidden_states = self.final_norm(hidden_states)

        if repad:
            hidden_states = _pad_prokbert_output(inputs=hidden_states, indices=indices, batch=batch_size, seqlen=seq_len)
            if all_hidden_states is not None:
                all_hidden_states = tuple(
                    _pad_prokbert_output(inputs=hs, indices=indices, batch=batch_size, seqlen=seq_len)
                    for hs in all_hidden_states
                )

        if not return_dict:
            return tuple(v for v in [hidden_states, all_hidden_states, all_self_attentions] if v is not None)
        return BaseModelOutput(
            last_hidden_state=hidden_states,
            hidden_states=all_hidden_states,
            attentions=all_self_attentions,
        )

    def _update_attention_mask(self, attention_mask: torch.Tensor, output_attentions: bool) -> Tuple[torch.Tensor, torch.Tensor]:
        if output_attentions:
            if self.config._attn_implementation == "sdpa":
                logger.warning_once(
                    "Outputting attentions is only supported with the 'eager' attention implementation, "
                    'not with "sdpa". Falling back to `attn_implementation="eager"`.'
                )
                self.config._attn_implementation = "eager"
            elif self.config._attn_implementation != "eager":
                logger.warning_once(
                    "Outputting attentions is only supported with the eager attention implementation, "
                    f'not with {self.config._attn_implementation}. Consider setting `attn_implementation="eager"`. '
                    "Setting `output_attentions=False`."
                )
        global_attention_mask = _prepare_4d_attention_mask(attention_mask, self.dtype)
        rows = torch.arange(global_attention_mask.shape[2]).unsqueeze(0)
        distance = torch.abs(rows - rows.T)
        window_mask = ((distance <= self.config.local_attention // 2).unsqueeze(0).unsqueeze(0)
                       .to(attention_mask.device))
        sliding_window_mask = global_attention_mask.masked_fill(window_mask.logical_not(), torch.finfo(self.dtype).min)
        return global_attention_mask, sliding_window_mask


class ProkBertPredictionHead(nn.Module):
    """
    ProkBertPredictionHead applies a dense layer followed by an activation function and layer normalization.
    This block is used as a preprocessing step before the final vocabulary projection in the masked language modeling head.
    """
    def __init__(self, config):
        super().__init__()
        self.config = config
        self.dense = nn.Linear(config.hidden_size, config.hidden_size, config.classifier_bias)
        self.act = ACT2FN[config.classifier_activation]
        self.norm = nn.LayerNorm(config.hidden_size, eps=config.norm_eps, bias=config.norm_bias)

    def forward(self, hidden_states: torch.Tensor) -> torch.Tensor:
        # Applies the dense projection, activation, and normalization.
        return self.norm(self.act(self.dense(hidden_states)))


@add_start_docstrings(
    "The ProkBert Model with a decoder head on top that is used for masked language modeling.",
    PROK_BERT_START_DOCSTRING,
)

class ProkBertForMaskedLM(ProkBertPreTrainedModel):
    _tied_weights_keys = ["decoder.weight"]

    def __init__(self, config):
        super().__init__(config)
        self.config = config
        self.model = ProkBertModel(config)  
        self.head = ProkBertPredictionHead(config)
        self.decoder = nn.Linear(config.hidden_size, config.vocab_size, bias=config.decoder_bias)

        self.sparse_prediction = self.config.sparse_prediction
        self.sparse_pred_ignore_index = self.config.sparse_pred_ignore_index

        # Initialize weights and apply final processing.
        self.post_init()

    def get_output_embeddings(self):
        return self.decoder

    def set_output_embeddings(self, new_embeddings: nn.Linear):
        self.decoder = new_embeddings

    @torch.compile(dynamic=True)
    def compiled_head(self, output: torch.Tensor) -> torch.Tensor:
        return self.decoder(self.head(output))

    #@add_start_docstrings_to_model_forward(PROK_BERT_INPUTS_DOCSTRING)
    @add_code_sample_docstrings(
        checkpoint=_CHECKPOINT_FOR_DOC,
        output_type=MaskedLMOutput,
        config_class=_CONFIG_FOR_DOC,
    )
    def forward(
        self,
        input_ids: Optional[torch.LongTensor] = None,
        attention_mask: Optional[torch.Tensor] = None,
        sliding_window_mask: Optional[torch.Tensor] = None,
        position_ids: Optional[torch.Tensor] = None,
        inputs_embeds: Optional[torch.Tensor] = None,
        labels: Optional[torch.Tensor] = None,
        indices: Optional[torch.Tensor] = None,
        cu_seqlens: Optional[torch.Tensor] = None,
        max_seqlen: Optional[int] = None,
        batch_size: Optional[int] = None,
        seq_len: Optional[int] = None,
        output_attentions: Optional[bool] = None,
        output_hidden_states: Optional[bool] = None,
        return_dict: Optional[bool] = None,
        **kwargs,
    ) -> Union[Tuple[torch.Tensor], MaskedLMOutput]:
        return_dict = return_dict if return_dict is not None else self.config.use_return_dict
        self._maybe_set_compile()

        # For flash attention, unpad the inputs to avoid wasting compute on padding tokens.
        if self.config._attn_implementation == "flash_attention_2":
            if indices is None and cu_seqlens is None and max_seqlen is None:
                if batch_size is None and seq_len is None:
                    if inputs_embeds is not None:
                        batch_size, seq_len = inputs_embeds.shape[:2]
                    else:
                        batch_size, seq_len = input_ids.shape[:2]
                device = input_ids.device if input_ids is not None else inputs_embeds.device

                if attention_mask is None:
                    attention_mask = torch.ones((batch_size, seq_len), device=device, dtype=torch.bool)

                if inputs_embeds is None:
                    with torch.no_grad():
                        input_ids, indices, cu_seqlens, max_seqlen, position_ids, labels = _unpad_prokbert_input(
                            inputs=input_ids, attention_mask=attention_mask, position_ids=position_ids, labels=labels
                        )
                else:
                    inputs_embeds, indices, cu_seqlens, max_seqlen, position_ids, labels = _unpad_prokbert_input(
                        inputs=inputs_embeds, attention_mask=attention_mask, position_ids=position_ids, labels=labels
                    )

        outputs = self.model(
            input_ids=input_ids,
            attention_mask=attention_mask,
            sliding_window_mask=sliding_window_mask,
            position_ids=position_ids,
            inputs_embeds=inputs_embeds,
            indices=indices,
            cu_seqlens=cu_seqlens,
            max_seqlen=max_seqlen,
            batch_size=batch_size,
            seq_len=seq_len,
            output_attentions=output_attentions,
            output_hidden_states=output_hidden_states,
            return_dict=return_dict,
        )
        last_hidden_state = outputs[0]

        # If sparse prediction is enabled, filter out non-masked tokens.
        if self.sparse_prediction and labels is not None:
            labels = labels.view(-1)
            last_hidden_state = last_hidden_state.view(labels.shape[0], -1)
            mask_tokens = labels != self.sparse_pred_ignore_index
            last_hidden_state = last_hidden_state[mask_tokens]
            labels = labels[mask_tokens]

        logits = (
            self.compiled_head(last_hidden_state)
            if self.config.reference_compile
            else self.decoder(self.head(last_hidden_state))
        )

        loss = None
        if labels is not None:
            loss = self.loss_function(logits, labels, vocab_size=self.config.vocab_size)

        # If using flash attention, repad the output.
        if self.config._attn_implementation == "flash_attention_2":
            with nullcontext() if self.config.repad_logits_with_grad or labels is None else torch.no_grad():
                logits = _pad_prokbert_output(inputs=logits, indices=indices, batch=batch_size, seqlen=seq_len)

        if not return_dict:
            output = (logits,)
            return ((loss,) + output) if loss is not None else output

        return MaskedLMOutput(
            loss=loss,
            logits=logits,
            hidden_states=outputs.hidden_states,
            attentions=outputs.attentions,
        )

<<<<<<< HEAD
class CurricularFace(nn.Module):
    def __init__(self, in_features, out_features, m=0.5, s=64.):
        super(CurricularFace, self).__init__()
        self.in_features = in_features
        self.out_features = out_features
        self.m = m
        self.s = s
        self.cos_m = math.cos(m)
        self.sin_m = math.sin(m)
        self.threshold = math.cos(math.pi - m)
        self.mm = math.sin(math.pi - m) * m
        self.kernel = Parameter(torch.Tensor(in_features, out_features))
        self.register_buffer('t', torch.zeros(1))
        initialize_linear_kaiming(self.kernel)

    def forward(self, embeddings, label):
        # Normalize embeddings and the classifier kernel
        embeddings = l2_norm(embeddings, axis=1)
        kernel_norm = l2_norm(self.kernel, axis=0)
        # Compute cosine similarity between embeddings and kernel columns
        cos_theta = torch.mm(embeddings, kernel_norm)
        cos_theta = cos_theta.clamp(-1, 1)  # for numerical stability
        
        # Clone original cosine values (used later for analysis if needed)
        with torch.no_grad():
            origin_cos = cos_theta.clone()
        
        # Get the cosine values corresponding to the ground-truth classes
        target_logit = cos_theta[torch.arange(0, embeddings.size(0)), label].view(-1, 1)
        sin_theta = torch.sqrt(1.0 - torch.pow(target_logit, 2))
        cos_theta_m = target_logit * self.cos_m - sin_theta * self.sin_m  # cos(target + margin)
        
        # Create a mask for positions where the cosine similarity exceeds the modified value
        mask = (cos_theta > cos_theta_m) #.to(dtype=torch.uint8)
        
        # Apply the margin condition: for values greater than threshold, use cosine with margin;
        # otherwise subtract a fixed term.
        final_target_logit = torch.where(target_logit > self.threshold, 
                                         cos_theta_m, 
                                         target_logit - self.mm)
        
        # Update the buffer 't' (used to control the weight of hard examples)
        with torch.no_grad():
            self.t = target_logit.mean() * 0.01 + (1 - 0.01) * self.t
        
        # For the positions in the mask, re-scale the logits
        try:
            hard_example = cos_theta[mask]
        except Exception as e:
            print("Label max")
            print(torch.max(label))
            print("Shapes:")
            print(embeddings.shape)
            print(label.shape)
            hard_example = cos_theta[mask]
            
        cos_theta[mask] = hard_example * (self.t + hard_example)
        
        # Replace the logits of the target classes with the modified target logit
        final_target_logit = final_target_logit.to(cos_theta.dtype)
        cos_theta.scatter_(1, label.view(-1, 1).long(), final_target_logit)
        output = cos_theta * self.s
        return output, origin_cos * self.s

class ProkBertForCurricularClassification(ProkBertPreTrainedModel):
    config_class = ProkBertConfigCurr
    base_model_prefix = "bert"

    def __init__(self, config):
        super().__init__(config)
        self.config = config
        #bert_config = AutoConfig.from_pretrained(config.bert_base_model)
        self.bert = ProkBertModel.from_pretrained(config.bert_base_model)

        #self.bert = ProkBertModel(config)
        
        # A weighting layer for pooling the sequence output
        self.weighting_layer = nn.Linear(self.config.hidden_size, 1)
        self.dropout = nn.Dropout(self.config.classification_dropout_rate)
        
        # Replace the simple classifier with the CurricularFace head.
        # Defaults m=0.5 and s=64 are used, but these can be adjusted if needed.
        self.curricular_face = CurricularFace(self.config.hidden_size, 
                                              self.config.curricular_num_labels,
                                              m=self.config.curricular_face_m,
                                              s=self.config.curricular_face_s)
        

        self.loss_fct = torch.nn.CrossEntropyLoss()
        self.post_init()

    def forward(
        self,
        input_ids: Optional[torch.LongTensor] = None,
        attention_mask: Optional[torch.FloatTensor] = None,
        token_type_ids: Optional[torch.LongTensor] = None,
        position_ids: Optional[torch.LongTensor] = None,
        head_mask: Optional[torch.FloatTensor] = None,
        inputs_embeds: Optional[torch.FloatTensor] = None,
        labels: Optional[torch.LongTensor] = None,
        output_attentions: Optional[bool] = None,
        output_hidden_states: Optional[bool] = None,
        return_dict: Optional[bool] = None,
    ) -> Union[Tuple, SequenceClassifierOutput]:
        return_dict = return_dict if return_dict is not None else self.config.use_return_dict

        # Get the outputs from the base ProkBert model
        outputs = self.bert(
            input_ids,
            attention_mask=attention_mask,
            position_ids=position_ids,
            inputs_embeds=inputs_embeds,
=======
class ProkBertForSequenceClassification(ProkBertPreTrainedModel):
    """
    ProkBERT model for single-label sequence classification with attention pooling.
    """
    def __init__(self, config: ProkBertConfig):
        super().__init__(config)
        self.num_labels = config.num_labels
        self.config = config

        # Force single-label classification
        self.config.problem_type = "single_label_classification"

        # Base ProkBERT encoder
        self.model = ProkBertModel(config)

        # Attention pooling weights
        #self.weighting_layer = nn.Linear(config.hidden_size, 1)
        #self.pool_norm = nn.LayerNorm(config.hidden_size, eps=config.norm_eps)
        self.weighting_layer = nn.Linear(config.hidden_size, 1, bias=True)
        #self.pool_temp = nn.Parameter(torch.tensor(1.0), requires_grad=True)

        #nn.init.zeros_(self.weighting_layer.weight)
        #nn.init.zeros_(self.weighting_layer.bias)


        # Dropout and final classifier
        self.dropout = nn.Dropout(config.classifier_dropout)
        self.classifier = nn.Linear(config.hidden_size, config.num_labels, bias=config.classifier_bias)
        # Loss function
        self.loss_fct = CrossEntropyLoss()
        self.post_init()

        # Initialize weights
        #self.post_init()
        #nn.init.zeros_(self.weighting_layer.weight)
        #nn.init.zeros_(self.weighting_layer.bias)
        #print('Setting the wrights and so on')
        #print("pool‐layer mean,std:", 
        #self.weighting_layer.weight.mean(), 
        #self.weighting_layer.weight.std())
        

    def _init_weights(self, module: nn.Module):
        # 1) let the ProkBERT base class do all its usual inits
        super()._init_weights(module)

        # 2) now re‐init our custom heads
        if module is self.weighting_layer:
            # start pooling uniform ⇒ mean‐pool at step 0
            nn.init.zeros_(module.weight)
            if module.bias is not None:
                nn.init.zeros_(module.bias)

        elif module is self.classifier:
            # use Xavier so gradients flow well into the final layer
            nn.init.xavier_uniform_(module.weight)
            if module.bias is not None:
                nn.init.zeros_(module.bias)




    def forward(
        self,
        input_ids: torch.LongTensor = None,
        attention_mask: torch.Tensor = None,
        sliding_window_mask: torch.Tensor = None,
        position_ids: torch.LongTensor = None,
        inputs_embeds: torch.Tensor = None,
        labels: torch.LongTensor = None,
        indices: torch.Tensor = None,
        cu_seqlens: torch.Tensor = None,
        max_seqlen: int = None,
        batch_size: int = None,
        seq_len: int = None,
        output_attentions: bool = None,
        output_hidden_states: bool = None,
        return_dict: bool = None,
        **kwargs,
    ) -> SequenceClassifierOutput:
        return_dict = return_dict if return_dict is not None else self.config.use_return_dict
        #self._maybe_set_compile()
        # Base model forward
        outputs = self.model(
            input_ids=input_ids,
            attention_mask=attention_mask,
            sliding_window_mask=sliding_window_mask,
            position_ids=position_ids,
            inputs_embeds=inputs_embeds,
            indices=indices,
            cu_seqlens=cu_seqlens,
            max_seqlen=max_seqlen,
            batch_size=batch_size,
            seq_len=seq_len,
            output_attentions=output_attentions,
            output_hidden_states=output_hidden_states,
            return_dict=return_dict,
        )
        sequence_output = outputs[0]  # (batch_size, seq_len, hidden_size)
        #normed = self.pool_norm(sequence_output)

        #print(sequence_output)
        #print(sequence_output.shape)
        # Compute attention weights
        #weights = self.weighting_layer(sequence_output) 
        scores = self.weighting_layer(sequence_output).squeeze(-1)
        #print(scores)
        #print(scores.shape)        
        #scores = scores / self.pool_temp
        scores = scores.masked_fill(attention_mask == 0, -1e9)
        weights = F.softmax(scores, dim=1).unsqueeze(-1) 


        #weights = F.softmax(weights, dim=1)
        #print(weights)
        #1/0
        # Weighted sum pooling
        pooled_output = torch.sum(weights * sequence_output, dim=1)  # (batch_size, hidden_size)

        # Classification head
        pooled_output = self.dropout(pooled_output)
        logits = self.classifier(pooled_output)

        #print(logits)
        #print(logits.shape)

        loss = None
        if labels is not None:
            loss = self.loss_fct(logits.view(-1, self.num_labels), labels.view(-1))

        if not return_dict:
            output = (logits,)
            return ((loss,) + output) if loss is not None else output

        return SequenceClassifierOutput(
            loss=loss,
            logits=logits,
            hidden_states=outputs.hidden_states,
            attentions=outputs.attentions,
        )
    


class ddssProkBertForSequenceClassification(ProkBertPreTrainedModel):
    """
    ProkBERT model for sequence classification tasks.
    """
    def __init__(self, config: ProkBertConfig):
        super().__init__(config)
        self.num_labels = config.num_labels
        self.config = config
        print("fsgfgdfgfd")
        print(self.num_labels)
        print(self.config)
        print(self.config.problem_type)

        # Base ProkBERT model
        self.model = ProkBertModel(config)
        # Intermediate head for classification pooling
        self.head = ProkBertPredictionHead(config)
        # Dropout and final classifier
        self.dropout = nn.Dropout(config.classifier_dropout)
        self.classifier = nn.Linear(config.hidden_size, config.num_labels, bias=config.classifier_bias)

        # Initialize weights and apply final processing
        self.post_init()

    def _init_weights(self, module: nn.Module):
        # first let the base class init everything else
        super()._init_weights(module)

        # then catch our pooling head and zero it
        if module is getattr(self, "weighting_layer", None):
            nn.init.zeros_(module.weight)
            nn.init.zeros_(module.bias)


    def forward(
        self,
        input_ids: torch.LongTensor = None,
        attention_mask: torch.Tensor = None,
        sliding_window_mask: torch.Tensor = None,
        position_ids: torch.LongTensor = None,
        inputs_embeds: torch.Tensor = None,
        labels: torch.Tensor = None,
        indices: torch.Tensor = None,
        cu_seqlens: torch.Tensor = None,
        max_seqlen: int = None,
        batch_size: int = None,
        seq_len: int = None,
        output_attentions: bool = None,
        output_hidden_states: bool = None,
        return_dict: bool = None,
        **kwargs,
    ) -> SequenceClassifierOutput:
        # Determine return type
        return_dict = return_dict if return_dict is not None else self.config.use_return_dict
        self._maybe_set_compile()

        # Forward through base model
        outputs = self.model(
            input_ids=input_ids,
            attention_mask=attention_mask,
            sliding_window_mask=sliding_window_mask,
            position_ids=position_ids,
            inputs_embeds=inputs_embeds,
            indices=indices,
            cu_seqlens=cu_seqlens,
            max_seqlen=max_seqlen,
            batch_size=batch_size,
            seq_len=seq_len,
>>>>>>> 406aae4d
            output_attentions=output_attentions,
            output_hidden_states=output_hidden_states,
            return_dict=return_dict,
        )
<<<<<<< HEAD
        sequence_output = outputs[0]  # (batch_size, seq_length, hidden_size)
        
        # Pool the sequence output using a learned weighting (attention-like)
        weights = self.weighting_layer(sequence_output)  # (batch_size, seq_length, 1)
        weights = torch.nn.functional.softmax(weights, dim=1)
        pooled_output = torch.sum(weights * sequence_output, dim=1)  # (batch_size, hidden_size)
        pooled_output = self.dropout(pooled_output)

        # CurricularFace requires the embeddings and the corresponding labels.
        # Note: During inference (labels is None), we just return l2 norm of bert part of the model
        if labels is None:
            return l2_norm(pooled_output, axis = 1) 
        else:
            logits, origin_cos = self.curricular_face(pooled_output, labels)
        
        loss = None
        if labels is not None:
            loss = self.loss_fct(logits, labels.view(-1))
        
=======
        # Get hidden states
        last_hidden_state = outputs[0]

        # Pooling
        if self.config.classifier_pooling == "cls":
            pooled = last_hidden_state[:, 0]
        else:
            # mean pooling over valid tokens
            pooled = (last_hidden_state * attention_mask.unsqueeze(-1)).sum(dim=1) / attention_mask.sum(dim=1, keepdim=True)
        print(pooled)
        # Classification head
        pooled = self.head(pooled)
        pooled = self.dropout(pooled)
        logits = self.classifier(pooled)

        loss = None
        if labels is not None:
            # Determine problem type
            if self.config.problem_type is None:
                if self.num_labels == 1:
                    self.config.problem_type = "regression"
                elif self.num_labels > 1 and labels.dtype in (torch.long, torch.int):
                    self.config.problem_type = "single_label_classification"
                else:
                    self.config.problem_type = "multi_label_classification"
            print('Guessed problem type:' + self.config.problem_type)
            # Compute loss
            if self.config.problem_type == "regression":
                loss_fct = MSELoss()
                loss = loss_fct(logits.view(-1), labels.view(-1))
            elif self.config.problem_type == "single_label_classification":
                loss_fct = CrossEntropyLoss()
                loss = loss_fct(logits.view(-1, self.num_labels), labels.view(-1))
            elif self.config.problem_type == "multi_label_classification":
                loss_fct = BCEWithLogitsLoss()
                loss = loss_fct(logits, labels)
            else:
                loss_fct = CrossEntropyLoss()
                loss = loss_fct(logits.view(-1, self.num_labels), labels.view(-1))
        print('Loss')
        print(loss)

        if not return_dict:
            output = (logits,)
            return ((loss,) + output) if loss is not None else output

>>>>>>> 406aae4d
        return SequenceClassifierOutput(
            loss=loss,
            logits=logits,
            hidden_states=outputs.hidden_states,
            attentions=outputs.attentions,
        )
<<<<<<< HEAD
=======
    







class ProkBertForMaskedLM2(ProkBertPreTrainedModel):
    _tied_weights_keys = ["decoder.weight"]

    def __init__(self, config):
        super().__init__(config)
        self.config = config
        self.model   = ProkBertModel(config)
        self.head    = ProkBertPredictionHead(config)
        self.decoder = nn.Linear(config.hidden_size, config.vocab_size,
                                 bias=config.decoder_bias)

        # for sparse‐integer masking (legacy)
        self.sparse_prediction       = config.sparse_prediction
        self.sparse_pred_ignore_index = config.sparse_pred_ignore_index

        # finish init
        self.post_init()

    def get_output_embeddings(self):
        return self.decoder

    def set_output_embeddings(self, new_embeddings: nn.Linear):
        self.decoder = new_embeddings

    @torch.compile(dynamic=True)
    def compiled_head(self, hidden: torch.Tensor) -> torch.Tensor:
        return self.decoder(self.head(hidden))

    @add_code_sample_docstrings(
        checkpoint=_CHECKPOINT_FOR_DOC,
        output_type=MaskedLMOutput,
        config_class=_CONFIG_FOR_DOC,
    )
    def forward(
        self,
        input_ids: Optional[torch.LongTensor]    = None,
        attention_mask: Optional[torch.Tensor]    = None,
        sliding_window_mask: Optional[torch.Tensor]= None,
        position_ids: Optional[torch.Tensor]      = None,
        inputs_embeds: Optional[torch.Tensor]     = None,
        labels: Optional[torch.LongTensor]        = None,
        labels_dist: Optional[torch.FloatTensor]  = None,
        loss_mask: Optional[torch.BoolTensor]     = None,
        indices: Optional[torch.Tensor]           = None,
        cu_seqlens: Optional[torch.Tensor]        = None,
        max_seqlen: Optional[int]                 = None,
        batch_size: Optional[int]                 = None,
        seq_len: Optional[int]                    = None,
        output_attentions: Optional[bool]         = None,
        output_hidden_states: Optional[bool]      = None,
        return_dict: Optional[bool]               = None,
        **kwargs,
    ) -> Union[Tuple[torch.Tensor], MaskedLMOutput]:
        return_dict = return_dict if return_dict is not None else self.config.use_return_dict

        # debug inputs
        '''
        print("Input IDs:", input_ids.shape); print(input_ids); print("——")
        if labels_dist is not None:
            print("Labels dist:", labels_dist.shape); print(labels_dist); print("——")
        if loss_mask is not None:
            print("Loss mask:", loss_mask.shape); print(loss_mask); print("——")
        '''
        #print('___________')
        #print('Labels:')
        #print(labels)
        #print('___________')

        # 1) Optional unpad for flash_attention_2
        if self.config._attn_implementation == "flash_attention_2" \
        and indices is None and cu_seqlens is None and max_seqlen is None:
            # infer batch_size, seq_len
            if batch_size is None or seq_len is None:
                if inputs_embeds is not None:
                    batch_size, seq_len = inputs_embeds.shape[:2]
                else:
                    batch_size, seq_len = input_ids.shape[:2]
            # EXPLICIT device pick
            device = input_ids.device if input_ids is not None else inputs_embeds.device
            attention_mask = attention_mask if attention_mask is not None else \
                            torch.ones((batch_size, seq_len), device=device, dtype=torch.bool)
            if inputs_embeds is None:
                with torch.no_grad():
                    input_ids, indices, cu_seqlens, max_seqlen, position_ids, labels = \
                        _unpad_prokbert_input(
                            inputs=input_ids,
                            attention_mask=attention_mask,
                            position_ids=position_ids,
                            labels=labels
                        )
            else:
                inputs_embeds, indices, cu_seqlens, max_seqlen, position_ids, labels = \
                    _unpad_prokbert_input(
                        inputs=inputs_embeds,
                        attention_mask=attention_mask,
                        position_ids=position_ids,
                        labels=labels
                    )

        # 2) Core encoder
        outputs = self.model(
            input_ids=input_ids,
            attention_mask=attention_mask,
            sliding_window_mask=sliding_window_mask,
            position_ids=position_ids,
            inputs_embeds=inputs_embeds,
            indices=indices,
            cu_seqlens=cu_seqlens,
            max_seqlen=max_seqlen,
            batch_size=batch_size,
            seq_len=seq_len,
            output_attentions=output_attentions,
            output_hidden_states=output_hidden_states,
            return_dict=return_dict,
        )
        sequence_output = outputs[0]  # (B,L,H) or packed (N,H)
        #print('outputs:')
        #print(outputs)

        # 3) Legacy sparse integer mask
        if self.sparse_prediction and labels is not None:
            #print('Sparse predictions..')
            flat_labels = labels.view(-1)
            flat_hidden = sequence_output.view(flat_labels.shape[0], -1)
            mask_tokens = flat_labels != self.sparse_pred_ignore_index
            sequence_output = flat_hidden[mask_tokens]
            labels = flat_labels[mask_tokens]

        # 4) Project to vocab
        if self.config.reference_compile:
            logits = self.compiled_head(sequence_output)
        else:
            hidden = self.head(sequence_output)
            logits = self.decoder(hidden)
        #print("Raw logits shape:", logits.shape); print("——")

        loss = None
        V    = self.config.vocab_size

        # 5a) Integer‐label MLM
        if labels is not None:
            #print('Using the original stuff!')
            loss_fct = nn.CrossEntropyLoss()
            loss = loss_fct(logits.view(-1, V), labels.view(-1))
            #print(f'Loss: {loss}')

        # 5b) Soft‐distribution MLM (no re‐pad)
        elif labels_dist is not None and loss_mask is not None:
            B, L = loss_mask.shape
            flat_mask = loss_mask.view(-1)        # (B*L,)
            flat_dist = labels_dist.view(-1, V)   # (B*L, V)

            # packed by attention_mask
            if logits.dim() == 2 and logits.shape[0] != flat_mask.sum().item():
                full_attn    = attention_mask.view(-1)     # (B*L,)
                assert logits.shape[0] == full_attn.sum().item()
                dist_attn    = flat_dist[full_attn]        # (Natt, V)
                mask_in_attn = flat_mask[full_attn]        # (Natt,)
                pred = logits[mask_in_attn]                # (N_mask, V)
                targ = dist_attn[mask_in_attn]             # (N_mask, V)

            # packed exactly by loss_mask
            elif logits.dim() == 2 and logits.shape[0] == flat_mask.sum().item():
                pred = logits
                targ = flat_dist[flat_mask]

            # full (B,L,V)
            else:
                flat_logits = logits.view(-1, V)           # (B*L, V)
                pred        = flat_logits[flat_mask]       # (N_mask, V)
                targ        = flat_dist[flat_mask]         # (N_mask, V)

            #print("Packed pred.shape:", pred.shape)
            #print("Packed targ.shape:", targ.shape)
            #print("Sum targ rows:", targ.sum(dim=-1))

            logp = F.log_softmax(pred, dim=-1)
            loss = -(targ * logp).sum(dim=-1).mean()

        if self.config._attn_implementation == "flash_attention_2":
            with nullcontext() if self.config.repad_logits_with_grad or labels is None else torch.no_grad():
                logits = _pad_prokbert_output(inputs=logits, indices=indices, batch=batch_size, seqlen=seq_len)

        # 6) Return
        if not return_dict:
            out = (logits,) + outputs[1:]
            return ((loss,) + out) if loss is not None else out

        return MaskedLMOutput(
            loss=loss,
            logits=logits if logits.dim() == 3 else None,
            hidden_states=outputs.hidden_states,
            attentions=outputs.attentions,
        )
>>>>>>> 406aae4d
<|MERGE_RESOLUTION|>--- conflicted
+++ resolved
@@ -1318,7 +1318,6 @@
             attentions=outputs.attentions,
         )
 
-<<<<<<< HEAD
 class CurricularFace(nn.Module):
     def __init__(self, in_features, out_features, m=0.5, s=64.):
         super(CurricularFace, self).__init__()
@@ -1431,141 +1430,29 @@
             attention_mask=attention_mask,
             position_ids=position_ids,
             inputs_embeds=inputs_embeds,
-=======
-class ProkBertForSequenceClassification(ProkBertPreTrainedModel):
-    """
-    ProkBERT model for single-label sequence classification with attention pooling.
-    """
-    def __init__(self, config: ProkBertConfig):
-        super().__init__(config)
-        self.num_labels = config.num_labels
-        self.config = config
-
-        # Force single-label classification
-        self.config.problem_type = "single_label_classification"
-
-        # Base ProkBERT encoder
-        self.model = ProkBertModel(config)
-
-        # Attention pooling weights
-        #self.weighting_layer = nn.Linear(config.hidden_size, 1)
-        #self.pool_norm = nn.LayerNorm(config.hidden_size, eps=config.norm_eps)
-        self.weighting_layer = nn.Linear(config.hidden_size, 1, bias=True)
-        #self.pool_temp = nn.Parameter(torch.tensor(1.0), requires_grad=True)
-
-        #nn.init.zeros_(self.weighting_layer.weight)
-        #nn.init.zeros_(self.weighting_layer.bias)
-
-
-        # Dropout and final classifier
-        self.dropout = nn.Dropout(config.classifier_dropout)
-        self.classifier = nn.Linear(config.hidden_size, config.num_labels, bias=config.classifier_bias)
-        # Loss function
-        self.loss_fct = CrossEntropyLoss()
-        self.post_init()
-
-        # Initialize weights
-        #self.post_init()
-        #nn.init.zeros_(self.weighting_layer.weight)
-        #nn.init.zeros_(self.weighting_layer.bias)
-        #print('Setting the wrights and so on')
-        #print("pool‐layer mean,std:", 
-        #self.weighting_layer.weight.mean(), 
-        #self.weighting_layer.weight.std())
-        
-
-    def _init_weights(self, module: nn.Module):
-        # 1) let the ProkBERT base class do all its usual inits
-        super()._init_weights(module)
-
-        # 2) now re‐init our custom heads
-        if module is self.weighting_layer:
-            # start pooling uniform ⇒ mean‐pool at step 0
-            nn.init.zeros_(module.weight)
-            if module.bias is not None:
-                nn.init.zeros_(module.bias)
-
-        elif module is self.classifier:
-            # use Xavier so gradients flow well into the final layer
-            nn.init.xavier_uniform_(module.weight)
-            if module.bias is not None:
-                nn.init.zeros_(module.bias)
-
-
-
-
-    def forward(
-        self,
-        input_ids: torch.LongTensor = None,
-        attention_mask: torch.Tensor = None,
-        sliding_window_mask: torch.Tensor = None,
-        position_ids: torch.LongTensor = None,
-        inputs_embeds: torch.Tensor = None,
-        labels: torch.LongTensor = None,
-        indices: torch.Tensor = None,
-        cu_seqlens: torch.Tensor = None,
-        max_seqlen: int = None,
-        batch_size: int = None,
-        seq_len: int = None,
-        output_attentions: bool = None,
-        output_hidden_states: bool = None,
-        return_dict: bool = None,
-        **kwargs,
-    ) -> SequenceClassifierOutput:
-        return_dict = return_dict if return_dict is not None else self.config.use_return_dict
-        #self._maybe_set_compile()
-        # Base model forward
-        outputs = self.model(
-            input_ids=input_ids,
-            attention_mask=attention_mask,
-            sliding_window_mask=sliding_window_mask,
-            position_ids=position_ids,
-            inputs_embeds=inputs_embeds,
-            indices=indices,
-            cu_seqlens=cu_seqlens,
-            max_seqlen=max_seqlen,
-            batch_size=batch_size,
-            seq_len=seq_len,
             output_attentions=output_attentions,
             output_hidden_states=output_hidden_states,
             return_dict=return_dict,
         )
-        sequence_output = outputs[0]  # (batch_size, seq_len, hidden_size)
-        #normed = self.pool_norm(sequence_output)
-
-        #print(sequence_output)
-        #print(sequence_output.shape)
-        # Compute attention weights
-        #weights = self.weighting_layer(sequence_output) 
-        scores = self.weighting_layer(sequence_output).squeeze(-1)
-        #print(scores)
-        #print(scores.shape)        
-        #scores = scores / self.pool_temp
-        scores = scores.masked_fill(attention_mask == 0, -1e9)
-        weights = F.softmax(scores, dim=1).unsqueeze(-1) 
-
-
-        #weights = F.softmax(weights, dim=1)
-        #print(weights)
-        #1/0
-        # Weighted sum pooling
+        sequence_output = outputs[0]  # (batch_size, seq_length, hidden_size)
+        
+        # Pool the sequence output using a learned weighting (attention-like)
+        weights = self.weighting_layer(sequence_output)  # (batch_size, seq_length, 1)
+        weights = torch.nn.functional.softmax(weights, dim=1)
         pooled_output = torch.sum(weights * sequence_output, dim=1)  # (batch_size, hidden_size)
-
-        # Classification head
         pooled_output = self.dropout(pooled_output)
-        logits = self.classifier(pooled_output)
-
-        #print(logits)
-        #print(logits.shape)
-
+
+        # CurricularFace requires the embeddings and the corresponding labels.
+        # Note: During inference (labels is None), we just return l2 norm of bert part of the model
+        if labels is None:
+            return l2_norm(pooled_output, axis = 1) 
+        else:
+            logits, origin_cos = self.curricular_face(pooled_output, labels)
+        
         loss = None
         if labels is not None:
-            loss = self.loss_fct(logits.view(-1, self.num_labels), labels.view(-1))
-
-        if not return_dict:
-            output = (logits,)
-            return ((loss,) + output) if loss is not None else output
-
+            loss = self.loss_fct(logits, labels.view(-1))
+        
         return SequenceClassifierOutput(
             loss=loss,
             logits=logits,
@@ -1643,32 +1530,10 @@
             max_seqlen=max_seqlen,
             batch_size=batch_size,
             seq_len=seq_len,
->>>>>>> 406aae4d
             output_attentions=output_attentions,
             output_hidden_states=output_hidden_states,
             return_dict=return_dict,
         )
-<<<<<<< HEAD
-        sequence_output = outputs[0]  # (batch_size, seq_length, hidden_size)
-        
-        # Pool the sequence output using a learned weighting (attention-like)
-        weights = self.weighting_layer(sequence_output)  # (batch_size, seq_length, 1)
-        weights = torch.nn.functional.softmax(weights, dim=1)
-        pooled_output = torch.sum(weights * sequence_output, dim=1)  # (batch_size, hidden_size)
-        pooled_output = self.dropout(pooled_output)
-
-        # CurricularFace requires the embeddings and the corresponding labels.
-        # Note: During inference (labels is None), we just return l2 norm of bert part of the model
-        if labels is None:
-            return l2_norm(pooled_output, axis = 1) 
-        else:
-            logits, origin_cos = self.curricular_face(pooled_output, labels)
-        
-        loss = None
-        if labels is not None:
-            loss = self.loss_fct(logits, labels.view(-1))
-        
-=======
         # Get hidden states
         last_hidden_state = outputs[0]
 
@@ -1715,15 +1580,12 @@
             output = (logits,)
             return ((loss,) + output) if loss is not None else output
 
->>>>>>> 406aae4d
         return SequenceClassifierOutput(
             loss=loss,
             logits=logits,
             hidden_states=outputs.hidden_states,
             attentions=outputs.attentions,
         )
-<<<<<<< HEAD
-=======
     
 
 
@@ -1925,5 +1787,4 @@
             logits=logits if logits.dim() == 3 else None,
             hidden_states=outputs.hidden_states,
             attentions=outputs.attentions,
-        )
->>>>>>> 406aae4d
+        )